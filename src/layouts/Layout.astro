---
import { SITE } from "src/config";
import "../styles/base.css";

const googleSiteVerification = import.meta.env.PUBLIC_GOOGLE_SITE_VERIFICATION;

export interface Props {
  title?: string;
  author?: string;
  description?: string;
  ogImage?: string;
}

const {
  title = SITE.title,
  author = SITE.author,
  description = SITE.desc,
  ogImage = SITE.ogImage,
} = Astro.props;

const canonicalURL = new URL(Astro.url.pathname, Astro.site);

const socialImageURL = new URL(
  ogImage ? ogImage : SITE.ogImage,
  Astro.url.origin
).href;

const fallbackImageURL = new URL(SITE.ogImage, Astro.url.origin).href;
---

<!DOCTYPE html>
<html lang="en">
  <head>
    <meta charset="UTF-8" />
    <meta name="viewport" content="width=device-width" />
    <link rel="icon" type="image/svg+xml" href="/favicon.svg" />
    <link rel="canonical" href={canonicalURL} />
    <meta name="generator" content={Astro.generator} />

    <!-- General Meta Tags -->
    <title>{title}</title>
    <meta name="title" content={title} />
    <meta name="description" content={description} />
    <meta name="author" content={author} />

    <!-- Open Graph / Facebook -->
    <meta property="og:title" content={title} />
    <meta property="og:description" content={description} />
    <meta property="og:url" content={canonicalURL} />
    <meta property="og:image" content={socialImageURL} />

    <!-- Twitter -->
    <meta property="twitter:card" content="summary_large_image" />
    <meta property="twitter:url" content={canonicalURL} />
    <meta property="twitter:title" content={title} />
    <meta property="twitter:description" content={description} />
    <meta
      property="twitter:image"
      content={socialImageURL.endsWith(".svg")
        ? fallbackImageURL
        : socialImageURL}
    />

    <!-- Google Font -->
    <link rel="preconnect" href="https://fonts.googleapis.com" />
    <link rel="preconnect" href="https://fonts.gstatic.com" crossorigin />
    <link
<<<<<<< HEAD
      href="https://fonts.googleapis.com/css2?family=IBM+Plex+Mono:ital,wght@0,400;0,500;0,600;0,700;1,400;1,600&display=swap"
      rel="stylesheet"
    />
    <!-- <link
      rel="preload"
      href="https://fonts.googleapis.com/css2?family=IBM+Plex+Mono:ital,wght@0,400;0,500;0,600;0,700;1,400;1,600&display=swap"
      as="style"
      onload="this.onload=null;this.rel='stylesheet'"
    /> -->
=======
      href="https://fonts.googleapis.com/css2?family=IBM+Plex+Mono:ital,wght@0,400;0,500;0,600;0,700;1,400;1,600&display=swap"
      rel="stylesheet"
    />
>>>>>>> 41ac489b

    {
      // If PUBLIC_GOOGLE_SITE_VERIFICATION is set in the environment variable,
      // include google-site-verification tag in the heading
      // Learn more: https://support.google.com/webmasters/answer/9008080#meta_tag_verification&zippy=%2Chtml-tag
      googleSiteVerification && (
        <meta
          name="google-site-verification"
          content={googleSiteVerification}
        />
      )
    }

    <script is:inline src="/toggle-theme.js"></script>
  </head>
  <body>
    <slot />
  </body>
</html><|MERGE_RESOLUTION|>--- conflicted
+++ resolved
@@ -65,21 +65,9 @@
     <link rel="preconnect" href="https://fonts.googleapis.com" />
     <link rel="preconnect" href="https://fonts.gstatic.com" crossorigin />
     <link
-<<<<<<< HEAD
       href="https://fonts.googleapis.com/css2?family=IBM+Plex+Mono:ital,wght@0,400;0,500;0,600;0,700;1,400;1,600&display=swap"
       rel="stylesheet"
     />
-    <!-- <link
-      rel="preload"
-      href="https://fonts.googleapis.com/css2?family=IBM+Plex+Mono:ital,wght@0,400;0,500;0,600;0,700;1,400;1,600&display=swap"
-      as="style"
-      onload="this.onload=null;this.rel='stylesheet'"
-    /> -->
-=======
-      href="https://fonts.googleapis.com/css2?family=IBM+Plex+Mono:ital,wght@0,400;0,500;0,600;0,700;1,400;1,600&display=swap"
-      rel="stylesheet"
-    />
->>>>>>> 41ac489b
 
     {
       // If PUBLIC_GOOGLE_SITE_VERIFICATION is set in the environment variable,
